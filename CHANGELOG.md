## Master

* Added GUI widgets and model-viewing app
* Fixes travis for race-condition on macOS
* Fixes appveyor configuration and to build all branches
* Updated travis.yml to support Ubuntu 18.04, gcc-7, and clang-7.0
* Contributors guidelines updated
* Avoid cstdlib random generators in ransac registration, use C++11 random instead.
* Fixed a bug in open3d::geometry::TriangleMesh::ClusterConnectedTriangles.
* Added option BUILD_BENCHMARKS for building microbenchmarks
* Extend Python API of UniformTSDFVolume to allow setting the origin
* Corrected documentation of PointCloud.h
* Added ISS Keypoint Detector
* Added an RPC interface for external visualizers running in a separate process
<<<<<<< HEAD
* Added Line3D/Ray3D/Segment3D classes with plane, point, closest-distance, and AABB tests
* Added `maximum_error` parameter to `simplify_quadric_decimation`
=======
* Added `maximum_error` and `boundary_weight` parameter to `simplify_quadric_decimation`
* Remove support for Python 3.5
* Development wheels are available for user testing. See [Getting Started](http://www.open3d.org/docs/latest/getting_started.html) page for installation.
* PointCloud File IO support for new tensor data types.
* New PointCloud format support: XYZI (ASCII).
* Fast compression mode for PNG writing. (Issue #846)
* Ubuntu 20.04 (Focal) support.
* Added Line3D/Ray3D/Segment3D classes with plane, point, closest-distance, and AABB tests
* Add Open3D-ML to Open3D wheel
>>>>>>> dca8c842

## 0.9.0

* Version bump to 0.9.0<|MERGE_RESOLUTION|>--- conflicted
+++ resolved
@@ -12,10 +12,6 @@
 * Corrected documentation of PointCloud.h
 * Added ISS Keypoint Detector
 * Added an RPC interface for external visualizers running in a separate process
-<<<<<<< HEAD
-* Added Line3D/Ray3D/Segment3D classes with plane, point, closest-distance, and AABB tests
-* Added `maximum_error` parameter to `simplify_quadric_decimation`
-=======
 * Added `maximum_error` and `boundary_weight` parameter to `simplify_quadric_decimation`
 * Remove support for Python 3.5
 * Development wheels are available for user testing. See [Getting Started](http://www.open3d.org/docs/latest/getting_started.html) page for installation.
@@ -25,7 +21,6 @@
 * Ubuntu 20.04 (Focal) support.
 * Added Line3D/Ray3D/Segment3D classes with plane, point, closest-distance, and AABB tests
 * Add Open3D-ML to Open3D wheel
->>>>>>> dca8c842
 
 ## 0.9.0
 
