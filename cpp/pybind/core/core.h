--- conflicted
+++ resolved
@@ -32,8 +32,6 @@
 namespace open3d {
 namespace core {
 
-<<<<<<< HEAD
-=======
 /// Converts Tensor to py::array (Numpy array). The python object holds a
 /// reference to the Tensor, and when it goes out of scope, the Tensor's
 /// reference counter will be decremented by 1.
@@ -55,7 +53,6 @@
 /// convienent, but will require an extra copy.
 py::array TensorToPyArray(const Tensor& tensor);
 
->>>>>>> 154e434f
 /// Converts py::array (Numpy array) to Tensor.
 ///
 /// You may use this helper function for importing data from Numpy.
