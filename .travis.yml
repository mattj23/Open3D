--- conflicted
+++ resolved
@@ -129,19 +129,8 @@
   # make -j brings 'virtual memory exhausted: Cannot allocate memory' message
   # this is presumably due to limited memory space of travis-ci
   # also set the time limit to 30 mins, this is a fix to issue #557
-<<<<<<< HEAD
-  - travis_wait 30 make install -j$(nproc)
+  - travis_wait 30 sudo make install -j$(nproc)
   - ./bin/unitTests
-  - python -V
-  # The following script has issues on SHARED = "ON"
-  # - if [ "$SHARED" == "OFF" ]; then
-  #     cd lib/Tutorial/Basic/ && python file_io.py
-  #   fi
-  # test find_package(Open3D)
-  - test=`cmake --find-package -DNAME=Open3D -DCOMPILER_ID=GNU -DLANGUAGE=C -DMODE=EXIST -DCMAKE_PREFIX_PATH="~/open3d_install/lib/CMake"`
-  - if [ "$test" == "Open3D found." ]; then echo "PASSED find_package(Open3D)."; else echo "FAILED find_package(Open3D)."; exit 1; fi
-=======
-  - travis_wait 30 sudo make install -j$(nproc)
   - test=`cmake --find-package -DNAME=Open3D -DCOMPILER_ID=GNU -DLANGUAGE=C -DMODE=EXIST`
   - if [ "$test" == "Open3D found." ]; then
       echo "PASSED find_package(Open3D) in default install path.";
@@ -169,7 +158,6 @@
       echo "FAILED find_package(Open3D) in specified install path.";
       exit 1;
     fi
->>>>>>> aa40f51e
 
   # Test building example with installed Open3D
   - cd ../docs/_static/C++
