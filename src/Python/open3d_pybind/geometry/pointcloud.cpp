--- conflicted
+++ resolved
@@ -190,8 +190,7 @@
                     "depth"_a, "intrinsic"_a,
                     "extrinsic"_a = Eigen::Matrix4d::Identity(),
                     "depth_scale"_a = 1000.0, "depth_trunc"_a = 1000.0,
-<<<<<<< HEAD
-                    "stride"_a = 1)
+                    "stride"_a = 1, "project_valid_depth_only"_a = true)
             .def_static("create_from_rgbd_image",
                         &geometry::PointCloud::CreateFromRGBDImage,
                         "Factory function to create a pointcloud from an RGB-D "
@@ -200,25 +199,9 @@
                         R"(- z = d / depth_scale
               - x = (u - cx) * z / fx
               - y = (v - cy) * z / fy)",
-                        "image"_a, "intrinsic"_a,
-                        "extrinsic"_a = Eigen::Matrix4d::Identity())
-=======
-                    "stride"_a = 1, "project_valid_depth_only"_a = true)
-            .def_static(
-                    "create_from_rgbd_image",
-                    &geometry::PointCloud::CreateFromRGBDImage,
-                    R"(Factory function to create a pointcloud from an RGB-D image and a
-        camera. Given depth value d at (u, v) image coordinate, the corresponding 3d
-        point is:
-
-              - z = d / depth_scale
-              - x = (u - cx) * z / fx
-              - y = (v - cy) * z / fy
-        )",
                     "image"_a, "intrinsic"_a,
                     "extrinsic"_a = Eigen::Matrix4d::Identity(),
                     "project_valid_depth_only"_a = true)
->>>>>>> 304fc18b
             .def_readwrite("points", &geometry::PointCloud::points_,
                            "``float64`` array of shape ``(num_points, 3)``, "
                            "use ``numpy.asarray()`` to access data: Points "
@@ -314,7 +297,15 @@
              {"print_progress",
               "If true the progress is visualized in the console."}});
     docstring::ClassMethodDocInject(
-<<<<<<< HEAD
+            m, "PointCloud", "segment_plane",
+            {{"distance_threshold",
+              "Max distance a point can be from the plane model, and still be "
+              "considered an inlier."},
+             {"ransac_n",
+              "Number of initial points to be considered inliers in each "
+              "iteration."},
+             {"num_iterations", "Number of iterations."}});
+    docstring::ClassMethodDocInject(
             m, "PointCloud", "create_from_depth_image",
             {{"depth",
               "The input depth image can be either a float image, or a "
@@ -330,32 +321,6 @@
             {{"image", "The input image."},
              {"intrinsic", "Intrinsic parameters of the camera."},
              {"extrnsic", "Extrinsic parameters of the camera."}});
-=======
-            m, "PointCloud", "segment_plane",
-            {{"distance_threshold",
-              "Max distance a point can be from the plane model, and still be "
-              "considered an inlier."},
-             {"ransac_n",
-              "Number of initial points to be considered inliers in each "
-              "iteration."},
-             {"num_iterations", "Number of iterations."}});
-    docstring::ClassMethodDocInject(
-            m, "PointCloud", "create_from_depth_image",
-            {
-                    {"project_valid_depth_only",
-                     "If this value is True, return point cloud, which doesn't "
-                     "have nan point. If this value is False, return point "
-                     "cloud, which has whole points"},
-            });
-    docstring::ClassMethodDocInject(
-            m, "PointCloud", "create_from_rgbd_image",
-            {
-                    {"project_valid_depth_only",
-                     "If this value is True, return point cloud, which doesn't "
-                     "have nan point. If this value is False, return point "
-                     "cloud, which has whole points"},
-            });
->>>>>>> 304fc18b
 }
 
 void pybind_pointcloud_methods(py::module &m) {}