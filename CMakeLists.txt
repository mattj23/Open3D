cmake_minimum_required(VERSION 3.12.0)
# CMake 3.12+ is required to allow linking with OBJECT libraries
# and to prevent erroneous -gencode option deduplication with CUDA.
# If you're using Ubuntu 18.04 or older, we suggest you install
# a backported CMake from https://apt.kitware.com/

set (CMAKE_OSX_DEPLOYMENT_TARGET "10.9" CACHE STRING "Minimum OS X deployment version")

# Config options
option(BUILD_SHARED_LIBS         "Build shared libraries"                   OFF)
option(WITH_OPENMP               "Use OpenMP multi-threading"               ON)
option(ENABLE_HEADLESS_RENDERING "Use OSMesa for headless rendering"        OFF)
option(BUILD_CPP_EXAMPLES        "Build the Open3D example programs"        ON)
option(BUILD_UNIT_TESTS          "Build the Open3D unit tests"              OFF)
option(BUILD_GOOGLETEST          "Build googletest framework from source"   ON)
option(BUILD_BENCHMARKS          "Build the micro benchmarks"               OFF)
option(BUILD_EIGEN3              "Use the Eigen3 that comes with Open3D"    ON)
option(BUILD_FILAMENT            "Build filament from source"               OFF)
option(BUILD_FLANN               "Use the flann that comes with Open3D"     ON)
option(BUILD_FMT                 "Build fmtlib from source"                 ON)
option(BUILD_GLEW                "Build glew from source"                   OFF)
option(BUILD_GLFW                "Build glfw from source"                   OFF)
option(BUILD_IMGUI               "Build Dear ImGui from source"             ON)
option(BUILD_LIBLZF              "Build liblzf from source"                 ON)
option(BUILD_PNG                 "Build png from source"                    OFF)
option(BUILD_ZLIB                "Build zlib from source"                   OFF)
option(BUILD_JPEG                "Build jpeg-turbo from source"             OFF)
option(BUILD_PYBIND11            "Build pybind11 from source"               ON)
option(BUILD_PYTHON_MODULE       "Build the python module"                  ON)
option(BUILD_LIBREALSENSE        "Build support for Intel RealSense camera" OFF)
option(BUILD_AZURE_KINECT        "Build support for Azure Kinect sensor"    OFF)
option(BUILD_TINYFILEDIALOGS     "Build tinyfiledialogs from source"        ON)
option(BUILD_TINYGLTF            "Build TinyGLTF from source"               ON)
option(BUILD_TINYOBJLOADER       "Build tinyobjloader from source"          ON)
option(BUILD_QHULL               "Build qhull from source"                  ON)
option(BUILD_CUDA_MODULE         "Build the CUDA module"                    OFF)
option(BUILD_TENSORFLOW_OPS      "Build ops for Tensorflow"                 OFF)
option(BUILD_PYTORCH_OPS         "Build ops for Pytorch"                    OFF)
option(ENABLE_GUI                "Builds new GUI"                           ON)
option(ENABLE_JUPYTER            "Enable Jupyter support for Open3D"        ON)
option(USE_VULKAN                "Enables Vulkan support for renderer"      OFF)
option(STATIC_WINDOWS_RUNTIME    "Use static (MT/MTd) Windows runtime"      OFF)
option(GLIBCXX_USE_CXX11_ABI     "Set -D_GLIBCXX_USE_CXX11_ABI=1"           OFF)
option(PREFER_OSX_HOMEBREW       "Prefer Homebrew libs over frameworks"     ON)

set(FILAMENT_PRECOMPILED_ROOT "" CACHE PATH "Path to precompiled Filament library (used if BUILD_FILAMENT=OFF)")
set(FILAMENT_SOURCE_ROOT "" CACHE PATH "Path to Filament library sources (used if BUILD_FILAMENT=ON)")

if (PREFER_OSX_HOMEBREW)
    set(CMAKE_FIND_FRAMEWORK LAST)
    set(CMAKE_FIND_APPBUNDLE LAST)
endif()

# Cache variables for specifying the GPU architectures
set(CUDA_ARCH "Auto" CACHE STRING "Selects GPU architectures for code generation, \
one of (Auto|BasicPTX|User). Set to 'User' to set a custom list of architectures" )
set_property(CACHE CUDA_ARCH PROPERTY STRINGS Auto BasicPTX User)
set(CUDA_ARCH_USER "" CACHE STRING "User defined list of GPU architectures, e.g. 3.5 5.0+PTX Turing" )

# Default build type
if(NOT CMAKE_BUILD_TYPE)
    message(STATUS "No CMAKE_BUILD_TYPE specified, default to RelWithDebInfo")
    set(CMAKE_BUILD_TYPE "RelWithDebInfo")
endif()

# Set OpenGL policy
if (POLICY CMP0072)
    cmake_policy(SET CMP0072 NEW)
    set(CMP0072_VALUE NEW)
    if (BUILD_GLFW)
        cmake_policy(SET CMP0072 OLD)
        set(CMP0072_VALUE OLD)
    endif()
endif()
# Set policy for hidden symbol visibility
if(POLICY CMP0063)
    cmake_policy(SET CMP0063 NEW)
endif()
# Set policy to enable MSVC_RUNTIME_LIBRARY property
if(POLICY CMP0091)
    cmake_policy(SET CMP0091 NEW)
endif()

# Catch a few incompatible build options
if((UNIX AND NOT APPLE) AND BUILD_LIBREALSENSE)
    message(STATUS "Disabling RealSense since it is not fully supported on Linux.")
    set(BUILD_LIBREALSENSE OFF)
endif()
if (APPLE AND ENABLE_HEADLESS_RENDERING)
    message(STATUS "Headless rendering is not supported on Mac OS")
    set(ENABLE_HEADLESS_RENDERING OFF)
endif()
if(ENABLE_HEADLESS_RENDERING AND ENABLE_GUI)
    message(STATUS "Headless rendering disables the Open3D GUI")
    set(ENABLE_GUI OFF)
endif()
if(ENABLE_HEADLESS_RENDERING AND (NOT BUILD_GLEW OR NOT BUILD_GLFW))
    message(STATUS "Headless rendering requires customized GLEW and GLFW builds")
    set(BUILD_GLEW ON)
    set(BUILD_GLFW ON)
endif()
if(ENABLE_GUI AND WIN32)
    message(STATUS "New GUI is currently unsupported on Windows")
    set(ENABLE_GUI OFF)
endif()

# Parse Open3D version number
file(STRINGS "cpp/open3d/version.txt" OPEN3D_VERSION_READ)
foreach(ver ${OPEN3D_VERSION_READ})
    if (ver MATCHES "OPEN3D_VERSION_(MAJOR|MINOR|PATCH|TWEAK) +([^ ]+)$")
        set(OPEN3D_VERSION_${CMAKE_MATCH_1} "${CMAKE_MATCH_2}" CACHE INTERNAL "")
    endif()
endforeach()
string(CONCAT OPEN3D_VERSION
    "${OPEN3D_VERSION_MAJOR}"
    ".${OPEN3D_VERSION_MINOR}"
    ".${OPEN3D_VERSION_PATCH}"
    ".${OPEN3D_VERSION_TWEAK}"
)

project(Open3D VERSION ${OPEN3D_VERSION} LANGUAGES C CXX)
message(STATUS "Open3D ${PROJECT_VERSION}")

# CMake modules
set(CMAKE_MODULE_PATH ${CMAKE_MODULE_PATH} ${PROJECT_SOURCE_DIR}/3rdparty/CMake)

# setup PYTHON_EXECUTABLE if not set
find_package(PythonExecutable REQUIRED) # invokes the module in 3rdparty/CMake

# npm version has to be MAJOR.MINOR.PATCH
string(CONCAT PROJECT_VERSION_THREE_NUMBER "${OPEN3D_VERSION_MAJOR}"
                                           ".${OPEN3D_VERSION_MINOR}"
                                           ".${OPEN3D_VERSION_PATCH}")

# PyPI package name controls specifies the repository name on PyPI. The default
# name is "open3d". In the past, for historical reasons, we've used the
# following names for PyPI, while they are now deprecated:
# - open3d-python
# - py3d
# - open3d-original
# - open3d-official
# - open-3d
if(NOT DEFINED PYPI_PACKAGE_NAME)
    set(PYPI_PACKAGE_NAME "open3d")
endif()

# Set additional info
set(PROJECT_EMAIL   "info@open3d.org")
set(PROJECT_HOME    "http://www.open3d.org")
set(PROJECT_DOCS    "http://www.open3d.org/docs")
set(PROJECT_CODE    "https://github.com/intel-isl/Open3D")
set(PROJECT_ISSUES  "https://github.com/intel-isl/Open3D/issues")

# Set installation paths
if(UNIX OR CYGWIN)
    include(GNUInstallDirs)
    set(Open3D_INSTALL_INCLUDE_DIR "${CMAKE_INSTALL_INCLUDEDIR}")
    set(Open3D_INSTALL_BIN_DIR "${CMAKE_INSTALL_BINDIR}")
    set(Open3D_INSTALL_LIB_DIR "${CMAKE_INSTALL_LIBDIR}")
    set(Open3D_INSTALL_CMAKE_DIR "${CMAKE_INSTALL_LIBDIR}/cmake/${PROJECT_NAME}")
else()
    set(Open3D_INSTALL_INCLUDE_DIR include)
    set(Open3D_INSTALL_BIN_DIR bin)
    set(Open3D_INSTALL_LIB_DIR lib)
    set(Open3D_INSTALL_CMAKE_DIR CMake)
endif()

# Put build results in some predictable places
# The $<CONFIG> generator expression makes sure that XCode or Visual Studio do not
# append additional path components, as we need to know *exactly* where the build results
# end up.
set(CMAKE_ARCHIVE_OUTPUT_DIRECTORY ${PROJECT_BINARY_DIR}/lib/$<CONFIG>)
set(CMAKE_LIBRARY_OUTPUT_DIRECTORY ${PROJECT_BINARY_DIR}/lib/$<CONFIG>)
set(CMAKE_RUNTIME_OUTPUT_DIRECTORY ${PROJECT_BINARY_DIR}/bin)

# Build CUDA module by default if CUDA is available
# Compatible with CMake 3.8+
if (BUILD_CUDA_MODULE)
    include(CheckLanguage)
    check_language(CUDA)
    message(STATUS "CMAKE_CUDA_COMPILER: ${CMAKE_CUDA_COMPILER}")
    message(STATUS "CMAKE_CUDA_COMPILER_VERSION: ${CMAKE_CUDA_COMPILER_VERSION}")
    if(CMAKE_CUDA_COMPILER)
        find_package(CUDA REQUIRED) # required for cuda_select_nvcc_arch_flags
        message(STATUS "Building CUDA enabled")
        enable_language(CUDA)
        # Get gencode flags
        if("${CUDA_ARCH}" STREQUAL "User")
            cuda_select_nvcc_arch_flags(CUDA_GENCODES "${CUDA_ARCH_USER}")
        elseif("${CUDA_ARCH}" STREQUAL "BasicPTX")
            # Include oldest and most recent PTX and rely on JIT compilation
            set(CUDA_GENCODES "-gencode arch=compute_30,code=compute_30;-gencode arch=compute_75,code=compute_75")
        else()
            cuda_select_nvcc_arch_flags(CUDA_GENCODES "${CUDA_ARCH}")
        endif()
        # Make CUDA_GENCODES a string to avoid deduplication in target_compile_options
        string( REPLACE ";" " " CUDA_GENCODES "${CUDA_GENCODES}")
        message(STATUS "CUDA_GENCODES: ${CUDA_GENCODES}")
        # Allows CUDA headers to be included as "system" headers for CMake prior
        # to 3.17,
        # https://gitlab.kitware.com/cmake/cmake/-/issues/20270
        # https://github.com/intel-isl/Open3D/issues/2040
        if(CMAKE_CUDA_TOOLKIT_INCLUDE_DIRECTORIES)
            list(REMOVE_ITEM CMAKE_CUDA_IMPLICIT_INCLUDE_DIRECTORIES
                ${CMAKE_CUDA_TOOLKIT_INCLUDE_DIRECTORIES})
        endif()
        message(STATUS "CMAKE_CUDA_TOOLKIT_INCLUDE_DIRECTORIES: ${CMAKE_CUDA_TOOLKIT_INCLUDE_DIRECTORIES}")
        message(STATUS "CMAKE_CUDA_IMPLICIT_INCLUDE_DIRECTORIES: ${CMAKE_CUDA_IMPLICIT_INCLUDE_DIRECTORIES}")
    else()
        set(BUILD_CUDA_MODULE OFF)
        message(STATUS "No CUDA support")
    endif()
endif ()

# OS specific settings
if(ENABLE_GUI AND WIN32)
    # Filament links normally only against static runtime
    set(STATIC_WINDOWS_RUNTIME ON)
    if(NOT COMMAND target_link_options)  # CMake 3.13+ required
        # GLEW and Open3D make direct OpenGL calls and link to opengl32.lib;
        # Filament needs to link through bluegl.lib.
        # See https://github.com/google/filament/issues/652
        string(APPEND CMAKE_EXE_LINKER_FLAGS " /force:multiple")
        string(APPEND CMAKE_SHARED_LINKER_FLAGS " /force:multiple")
    endif()
endif()
if(WIN32)
    # Windows defaults to hidden symbol visibility, override that
    # TODO: It would be better to explictly export symbols.
    #       Then, we could use -fvisibility=hidden for Linux as well
    SET(CMAKE_WINDOWS_EXPORT_ALL_SYMBOLS ON)
    if(MSVC)
        # Make sure we don't hit the 65535 object member limit with MSVC
        #
        # /bigobj allows object files with more than 65535 members
        # /Ob2 enables function inlining, because MSVC is particularly
        # verbose with inline members
        #
        # See: https://github.com/tensorflow/tensorflow/pull/10962
        add_compile_options(/bigobj /Ob2)
    endif()
    if (STATIC_WINDOWS_RUNTIME)
        # This needs cmake_policy(SET CMP0091 NEW)
        set(CMAKE_MSVC_RUNTIME_LIBRARY "MultiThreaded$<$<CONFIG:Debug>:Debug>")
    endif()
endif()

# Folder view for project files
set_property(GLOBAL PROPERTY USE_FOLDERS ON)

# Convenience function to link against all third-party libraries
# We need this because we create a lot of object libraries to assemble
# the main Open3D library
function(open3d_link_3rdparty_libraries target)
    target_link_libraries(${target} PRIVATE ${Open3D_3RDPARTY_PRIVATE_TARGETS})
    target_link_libraries(${target} PUBLIC ${Open3D_3RDPARTY_PUBLIC_TARGETS})
    foreach(dep IN LISTS Open3D_3RDPARTY_HEADER_TARGETS)
        if(TARGET ${dep})
            get_property(inc TARGET ${dep} PROPERTY INTERFACE_INCLUDE_DIRECTORIES)
            if(inc)
                set_property(TARGET ${target} APPEND PROPERTY INTERFACE_INCLUDE_DIRECTORIES ${inc})
            endif()
            get_property(inc TARGET ${dep} PROPERTY INTERFACE_SYSTEM_INCLUDE_DIRECTORIES)
            if(inc)
                set_property(TARGET ${target} APPEND PROPERTY INTERFACE_SYSTEM_INCLUDE_DIRECTORIES ${inc})
            endif()
            get_property(def TARGET ${dep} PROPERTY INTERFACE_COMPILE_DEFINITIONS)
            if(def)
                set_property(TARGET ${target} APPEND PROPERTY INTERFACE_COMPILE_DEFINITIONS ${def})
            endif()
        endif()
    endforeach()
endfunction()

# Check if the compiler defines the _GLIBCXX_USE_CXX11_ABI macro
include(CheckCXXSourceCompiles)
check_cxx_source_compiles("#include <cxxabi.h>
int main() { return _GLIBCXX_USE_CXX11_ABI; }" HAS_GLIBCXX_USE_CXX11_ABI)

# Convenience function to set important target properties
function(open3d_set_global_properties target)
    # Libraries need to be compiled with position independent code
    get_target_property(target_type ${target} TYPE)
    if (NOT target_type STREQUAL "EXECUTABLE")
        set_target_properties(${target} PROPERTIES POSITION_INDEPENDENT_CODE ON)
    endif()
    # Tell CMake we want a compiler that supports C++14 features
    target_compile_features(${target} PUBLIC cxx_variadic_templates cxx_constexpr cxx_override cxx_static_assert cxx_trailing_return_types cxx_return_type_deduction)
    target_include_directories(${target} PUBLIC
        $<BUILD_INTERFACE:${PROJECT_SOURCE_DIR}/cpp>
        $<INSTALL_INTERFACE:${Open3D_INSTALL_INCLUDE_DIR}>
    )
    if(BUILD_CUDA_MODULE)
        target_compile_definitions(${target} PRIVATE BUILD_CUDA_MODULE)
    endif()
    if(GLIBCXX_USE_CXX11_ABI)
        target_compile_definitions(${target} PUBLIC _GLIBCXX_USE_CXX11_ABI=1)
    else()
        target_compile_definitions(${target} PUBLIC _GLIBCXX_USE_CXX11_ABI=0)
    endif()
    if(ENABLE_HEADLESS_RENDERING)
        target_compile_definitions(${target} PRIVATE HEADLESS_RENDERING)
    endif()
    if(WIN32)
        target_compile_definitions(${target} PRIVATE
            WINDOWS
            _CRT_SECURE_NO_DEPRECATE
            _CRT_NONSTDC_NO_DEPRECATE
            _SCL_SECURE_NO_WARNINGS
        )
        if(MSVC)
            target_compile_definitions(${target} PRIVATE NOMINMAX _USE_MATH_DEFINES _ENABLE_EXTENDED_ALIGNED_STORAGE)
            target_compile_options(${target} PRIVATE /EHsc /wd4522 /wd4190 /wd4819 /Wv:18 /WX)
            # Multi-thread compile, two ways to enable
            # Option 1, at build time: cmake --build . --parallel %NUMBER_OF_PROCESSORS%
            # https://stackoverflow.com/questions/36633074/set-the-number-of-threads-in-a-cmake-build
            # Option 2, at configure time: add /MP flag, no need to use Option 1
            # https://docs.microsoft.com/en-us/cpp/build/reference/mp-build-with-multiple-processes?view=vs-2019
<<<<<<< HEAD
            # Don't do both. Option 2 is selected here, see
            # https://blog.kitware.com/cmake-building-with-all-your-cores/
=======
>>>>>>> 1e4f559e
            target_compile_options(${target} PRIVATE /MP)
            if(COMMAND target_link_options)
                if(ENABLE_GUI)
                    # GLEW and Open3D make direct OpenGL calls and link to opengl32.lib;
                    # Filament needs to link through bluegl.lib.
                    # See https://github.com/google/filament/issues/652
                    target_link_options(${target} PRIVATE /force:multiple)
                endif()
            endif()
        endif()
    elseif(APPLE)
        target_compile_definitions(${target} PRIVATE UNIX APPLE)
        target_compile_options(${target} PRIVATE "-Wno-deprecated-declarations")
    elseif(UNIX)
        target_compile_definitions(${target} PRIVATE UNIX)
        target_compile_options(${target} PRIVATE "-Wno-deprecated-declarations" "$<$<COMPILE_LANGUAGE:CXX>:-Wno-unused-result>")
    endif()
    # The SHELL: prefix requires CMake 3.12+
    target_compile_options(${target} PRIVATE "$<$<COMPILE_LANGUAGE:CUDA>:--expt-extended-lambda>" "$<$<COMPILE_LANGUAGE:CUDA>:SHELL:${CUDA_GENCODES}>")
endfunction()

macro(add_source_group module_name)
    file(GLOB MODULE_HEADER_FILES "${module_name}/*.h")
    source_group("Header Files\\${module_name}" FILES ${MODULE_HEADER_FILES})
    file(GLOB MODULE_SOURCE_FILES "${module_name}/*.cpp")
    source_group("Source Files\\${module_name}" FILES ${MODULE_SOURCE_FILES})
endmacro()

# Enumerate all third-party libraries which we need later
# This creates the necessary targets and sets the
# Open3D_3RDPARTY_*_TARGETS variables we use in open3d_link_3rdparty_libraries
include(3rdparty/find_dependencies.cmake)

# Open3D library
add_subdirectory(cpp)

# Examples
add_subdirectory(examples)

# Install CMake configuration files
install(EXPORT ${PROJECT_NAME}Targets NAMESPACE ${PROJECT_NAME}:: DESTINATION ${Open3D_INSTALL_CMAKE_DIR})
export(EXPORT ${PROJECT_NAME}Targets NAMESPACE ${PROJECT_NAME}::)

# `make check-style` checks style for c++/cuda/python/ipynb files
add_custom_target(check-style
    COMMAND ${PYTHON_EXECUTABLE}
    ${CMAKE_CURRENT_SOURCE_DIR}/util/scripts/check_style.py
    COMMENT "Python executable used for style check: ${PYTHON_EXECUTABLE}."
)

# `make apply-style` applies style for c++/cuda/python/ipynb files
add_custom_target(apply-style
    COMMAND ${PYTHON_EXECUTABLE}
    ${CMAKE_CURRENT_SOURCE_DIR}/util/scripts/check_style.py --do_apply_style
    COMMENT "Python executable used for style check: ${PYTHON_EXECUTABLE}."
)

# `make check-cpp-style` checks style for c++/cuda files.
# This works outside of python virtualenv.
add_custom_target(check-cpp-style
    COMMAND ${CMAKE_COMMAND}
    -DPROJECT_SOURCE_DIR="${PROJECT_SOURCE_DIR}"
    -DDO_APPLY_STYLE=OFF
    -P ${CMAKE_CURRENT_SOURCE_DIR}/util/scripts/check_cpp_style.cmake
)

# `make apply-cpp-style` applies style for c++/cuda files.
# This works outside of python virtualenv.
add_custom_target(apply-cpp-style
    COMMAND ${CMAKE_COMMAND}
    -DPROJECT_SOURCE_DIR="${PROJECT_SOURCE_DIR}"
    -DDO_APPLY_STYLE=ON
    -P ${CMAKE_CURRENT_SOURCE_DIR}/util/scripts/check_cpp_style.cmake
)

function(open3d_aligned_print first second)
    string(LENGTH "${first}" first_len)
    math(EXPR star_len "40 - ${first_len}")
    # CMake 3.15+ has string(REPEAT), but this is backwards compatible
    string(SUBSTRING "........................................" 0 ${star_len} stars)
    message(STATUS "  ${first} ${stars} ${second}")
endfunction()

message(STATUS "========================================================================")
message(STATUS "Open3D ${PROJECT_VERSION} Configuration Summary")
message(STATUS "========================================================================")
message(STATUS "Enabled Features:")
open3d_aligned_print("OpenMP" "${WITH_OPENMP}")
open3d_aligned_print("Headless Rendering" "${ENABLE_HEADLESS_RENDERING}")
open3d_aligned_print("Azure Kinect Support" "${BUILD_AZURE_KINECT}")
open3d_aligned_print("CUDA Support" "${BUILD_CUDA_MODULE}")
open3d_aligned_print("Build GUI" "${ENABLE_GUI}")
open3d_aligned_print("Build Shared Library" "${BUILD_SHARED_LIBS}")
open3d_aligned_print("Build Unit Tests" "${BUILD_UNIT_TESTS}")
open3d_aligned_print("Build Examples" "${BUILD_CPP_EXAMPLES}")
open3d_aligned_print("Build Python Module" "${BUILD_PYTHON_MODULE}")
if(BUILD_PYTHON_MODULE)
    open3d_aligned_print("- with Jupyter Notebook Support" "${ENABLE_JUPYTER}")
endif()
open3d_aligned_print("Build Tensorflow Ops" "${BUILD_TENSORFLOW_OPS}")
open3d_aligned_print("Build Pytorch Ops" "${BUILD_PYTORCH_OPS}")
open3d_aligned_print("Build Benchmarks" "${BUILD_BENCHMARKS}")
if(GLIBCXX_USE_CXX11_ABI)
    set(usage "1")
else()
    set(usage "0")
endif()
open3d_aligned_print("Force GLIBCXX_USE_CXX11_ABI=" "${usage}")
message(STATUS "========================================================================")
message(STATUS "Third-Party Dependencies:")
foreach(dep IN ITEMS EIGEN3 FILAMENT FLANN FMT GLEW GLFW GOOGLETEST IMGUI JPEG JSONCPP LIBLZF OPENGL PNG PYBIND11 QHULL LIBREALSENSE TINYFILEDIALOGS TINYGLTF TINYOBJLOADER)
    if(${dep}_TARGET)
        if(BUILD_${dep})
            set(usage "yes (build from source)")
        else()
            set(usage "yes")
            if(${dep}_VERSION_STRING)
                set(usage "${usage} (v${${dep}_VERSION_STRING})")
            elseif(${dep}_VERSION)
                set(usage "${usage} (v${${dep}_VERSION})")
            endif()
        endif()
    else()
        set(usage "no")
    endif()
    open3d_aligned_print("${dep}" "${usage}")
endforeach()
message(STATUS "========================================================================")<|MERGE_RESOLUTION|>--- conflicted
+++ resolved
@@ -316,11 +316,6 @@
             # https://stackoverflow.com/questions/36633074/set-the-number-of-threads-in-a-cmake-build
             # Option 2, at configure time: add /MP flag, no need to use Option 1
             # https://docs.microsoft.com/en-us/cpp/build/reference/mp-build-with-multiple-processes?view=vs-2019
-<<<<<<< HEAD
-            # Don't do both. Option 2 is selected here, see
-            # https://blog.kitware.com/cmake-building-with-all-your-cores/
-=======
->>>>>>> 1e4f559e
             target_compile_options(${target} PRIVATE /MP)
             if(COMMAND target_link_options)
                 if(ENABLE_GUI)
